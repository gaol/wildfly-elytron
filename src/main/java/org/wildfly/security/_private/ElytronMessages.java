--- conflicted
+++ resolved
@@ -597,13 +597,11 @@
     @Message(id = 1148, value = "A SecurityDomain has already been associated with the specified ClassLoader")
     IllegalStateException classLoaderSecurityDomainExists();
 
-<<<<<<< HEAD
     @Message(id = 1149, value = "Can not use SecurityIdentity with SecurityIdentity from same SecurityDomain")
     IllegalArgumentException cantWithSameSecurityDomainDomain();
-=======
-    @Message(id = 1149, value = "Obtaining DirContext credentials from AuthenticationContext failed.")
+
+    @Message(id = 1150, value = "Obtaining DirContext credentials from AuthenticationContext failed.")
     NamingException obtainingDirContextCredentialFromAuthenticationContextFailed(@Cause Throwable cause);
->>>>>>> b0ff758f
 
     /* keystore package */
 
