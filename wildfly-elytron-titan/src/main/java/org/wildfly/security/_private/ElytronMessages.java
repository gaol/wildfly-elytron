--- conflicted
+++ resolved
@@ -948,14 +948,9 @@
 //    @Message(id = 4004, value = "Credential validation failed: certificate is not trusted for principal [%s]")
 //    CertificateException notTrusted(Principal principal);
 
-<<<<<<< HEAD
-//    @Message(id = 4005, value = "No default trust manager available")
-//    NoSuchAlgorithmException noDefaultTrustManager();
-=======
     // Multi Use
     @Message(id = 4005, value = "No default trust manager available")
     NoSuchAlgorithmException noDefaultTrustManager();
->>>>>>> 999df8ae
 
 //    @Message(id = 4006, value = "No context for SSL connection")
 //    SSLHandshakeException noContextForSslConnection();
